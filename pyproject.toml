[build-system]
requires = ["setuptools>=42", "wheel"]
build-backend = "setuptools.build_meta"

[project]
name = "wyoming_openwakeword"
dynamic = ["version"]
description = "Wyoming server for openWakeWord"
authors = [{ name = "Michael Hansen", email = "mike@rhasspy.org" }]
license = { text = "Apache Software License" }
classifiers = [
    "Development Status :: 3 - Alpha",
    "Intended Audience :: Developers",
    "License :: OSI Approved :: Apache Software License",
    "Programming Language :: Python :: 3.8",
    "Programming Language :: Python :: 3.9",
    "Programming Language :: Python :: 3.10",
    "Programming Language :: Python :: 3.11",
]
keywords = ["rhasspy", "wyoming", "openwakeword"]
urls = { Homepage = "http://github.com/rhasspy/wyoming-openwakeword" }
requires-python = ">=3.8.1,<3.12"
dependencies = [
    "tflite-runtime",
    "wyoming==1.5.3",
    "numpy<2",
    "openwakeword>=0.6.0",
]

[project.optional-dependencies]
dev = [
    "black==22.12.0",
    "flake8==6.0.0",
    "isort==5.11.3",
    "mypy==0.991",
    "pylint==2.15.9",
    "pytest==7.4.4",
    "pytest-asyncio==0.23.3",
    "tox==4.13.0",
]

[tool.setuptools]
packages = ["wyoming_openwakeword"]

[tool.setuptools.package-data]
"wyoming_openwakeword" = ["models/*.tflite", "VERSION"]

[project.scripts]
wyoming-openwakeword = "wyoming_openwakeword.__main__:run"

[tool.isort]
profile = "black"
multi_line_output = 3
include_trailing_comma = true
force_grid_wrap = 0
use_parentheses = true
line_length = 88
indent = "    "

[tool.flake8]
max-line-length = 88
<<<<<<< HEAD
ignore = ["E501", "W503", "E203", "D202", "W504"]
=======
ignore = ["E501", "W503", "E203", "D202", "W504"]

[tool.uv]
dev-dependencies = ["ruff>=0.8.4"]

[[tool.mypy.overrides]]
module = ["wyoming.*"]
ignore_missing_imports = true
>>>>>>> 319fc67d
<|MERGE_RESOLUTION|>--- conflicted
+++ resolved
@@ -59,15 +59,8 @@
 
 [tool.flake8]
 max-line-length = 88
-<<<<<<< HEAD
 ignore = ["E501", "W503", "E203", "D202", "W504"]
-=======
-ignore = ["E501", "W503", "E203", "D202", "W504"]
-
-[tool.uv]
-dev-dependencies = ["ruff>=0.8.4"]
 
 [[tool.mypy.overrides]]
 module = ["wyoming.*"]
-ignore_missing_imports = true
->>>>>>> 319fc67d
+ignore_missing_imports = true