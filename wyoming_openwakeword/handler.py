"""Event handler for clients of the server."""
<<<<<<< HEAD
=======

import argparse
import asyncio
>>>>>>> 319fc67d
import logging
import re
import time
import wave
from collections import defaultdict
from pathlib import Path
from threading import Lock
from typing import Dict, FrozenSet, List, Optional, Set

import numpy as np
import openwakeword
from openwakeword.model import Model
from wyoming.audio import AudioChunk, AudioChunkConverter, AudioStart, AudioStop
from wyoming.event import Event
from wyoming.info import Attribution, Describe, Info, WakeModel, WakeProgram
from wyoming.server import AsyncEventHandler
from wyoming.wake import Detect, Detection, NotDetected

from . import __version__
from .const import Settings

_LOGGER = logging.getLogger(__name__)
_WAKE_WORD_WITH_VERSION = re.compile(r"^(.+)_(v[0-9.]+)$")

_CACHED_MODELS: Dict[FrozenSet[str], List[Model]] = defaultdict(list)
_CACHED_MODELS_LOCK = Lock()


class OpenWakeWordEventHandler(AsyncEventHandler):
    """Event handler for openWakeWord clients."""

    def __init__(self, settings: Settings, *args, **kwargs) -> None:
        super().__init__(*args, **kwargs)

        self.settings = settings
        self.client_id = str(time.monotonic_ns())

        # openWakeWord object.
        # Pulled from cache if possible (_CACHED_MODELS).
        self.model: Optional[Model] = None

        # Key for model in cache.
        # This is the set of model paths that are loaded.
        self.model_cache_key: Optional[FrozenSet[str]] = None

        # Timestamp when a model can be triggered again
        self.model_wait_time: Dict[str, float] = {}

        # Audio resampler
        self.converter = AudioChunkConverter(rate=16000, width=2, channels=1)

        # Timestamp of most recent audio chunk
        self.last_timestamp: Optional[int] = None

        # True if at least one detection occurred between audio start/stop
        self.has_detections = False

        # Model names to listen for (empty = all)
        self.detect_names: Set[str] = set()

        # Saves audio for debugging.
        # Only used when output_dir is set.
        self.audio_writer: Optional[wave.Wave_write] = None

        _LOGGER.debug("Client connected: %s", self.client_id)

    async def handle_event(self, event: Event) -> bool:
        _LOGGER.debug("Received event: type=%s, data=%s", event.type, event.data)
        if Describe.is_type(event.type):
            info = self._get_info()
            await self.write_event(info.event())
            _LOGGER.debug("Sent info to client: %s", self.client_id)
            return True


        if Detect.is_type(event.type):
            detect = Detect.from_event(event)
            if detect.names:
                # Only detect these wake word models
                self.detect_names.update(detect.names)
        elif AudioStart.is_type(event.type):
            if self.model is None:
                # Try to load from cache first
                wakeword_models = [str(p) for p in self._get_wakeword_model_paths()]
                self.model_cache_key = frozenset(wakeword_models)
                with _CACHED_MODELS_LOCK:
                    cached_models = _CACHED_MODELS.get(self.model_cache_key)
                    if cached_models:
                        self.model = cached_models.pop()

                if self.model is None:
                    # Load openWakeWord models
                    _LOGGER.debug("Loading openWakeWord models: %s", wakeword_models)
                    self.model = Model(
                        wakeword_models=wakeword_models,
                        inference_framework="tflite",
                        melspec_model_path=openwakeword.FEATURE_MODELS[
                            "melspectrogram"
                        ]["model_path"],
                        embedding_model_path=openwakeword.FEATURE_MODELS["embedding"][
                            "model_path"
                        ],
                        vad_threshold=self.settings.vad_threshold,
                    )

            # Reset
            self.model.reset()
            self.last_timestamp = None
            self.has_detections = False
            self.detect_names.clear()
            self.model_wait_time.clear()

            _LOGGER.debug("Receiving audio from client: %s", self.client_id)

            if self.settings.output_dir is not None:
                audio_start = AudioStart.from_event(event)
                audio_path = Path(self.settings.output_dir) / f"{self.client_id}.wav"
                self.audio_writer = wave.open(str(audio_path), "wb")
                self.audio_writer.setframerate(audio_start.rate)
                self.audio_writer.setsampwidth(audio_start.width)
                self.audio_writer.setnchannels(audio_start.channels)
                _LOGGER.debug("Saving audio to %s", audio_path)

        elif AudioChunk.is_type(event.type):
            assert self.model is not None
            chunk = self.converter.convert(AudioChunk.from_event(event))
            self.last_timestamp = chunk.timestamp

            if self.audio_writer is not None:
                self.audio_writer.writeframes(chunk.audio)

            chunk_array = np.frombuffer(chunk.audio, dtype=np.int16).astype(np.float32)

            self.model.predict(chunk_array)
            for model_name in self.model.prediction_buffer:
                if self.detect_names and (model_name not in self.detect_names):
                    _LOGGER.debug("Skipping detection of %s", model_name)
                    continue

                scores = list(self.model.prediction_buffer[model_name])
                if scores[-1] > self.settings.detection_threshold:
                    model_time = self.model_wait_time.get(model_name)
                    if (model_time is not None) and (time.monotonic() < model_time):
                        # Within refractory period
                        continue

                    self.model_wait_time[model_name] = (
                        time.monotonic() + self.settings.refractory_seconds
                    )
                    _LOGGER.debug("Detected: %s", model_name)
                    await self.write_event(
                        Detection(
                            name=model_name, timestamp=self.last_timestamp
                        ).event()
                    )

                if self.settings.debug_probability:
                    _LOGGER.debug("%s: %s", model_name, scores[-1])

        elif AudioStop.is_type(event.type):
            # Inform client if no detections occurred
            if not self.has_detections:
                await self.write_event(NotDetected().event())

                _LOGGER.debug(
                    "Audio stopped without detection from client: %s", self.client_id
                )

<<<<<<< HEAD
            self._close_audio_writer()
            self._return_model_to_cache()
=======
            if self.audio_writer is not None:
                _LOGGER.debug("Closing audio writer")
                self.audio_writer.close()
                self.audio_writer = None
>>>>>>> 319fc67d
        else:
            _LOGGER.debug("Unexpected event: type=%s, data=%s", event.type, event.data)

        return True

    async def disconnect(self) -> None:
        _LOGGER.debug("Client disconnected: %s", self.client_id)

        self._close_audio_writer()
        self._return_model_to_cache()

    def _close_audio_writer(self) -> None:
        if self.audio_writer is not None:
            self.audio_writer.close()
            self.audio_writer = None

    def _return_model_to_cache(self) -> None:
        if (self.model is not None) and (self.model_cache_key is not None):
            with _CACHED_MODELS_LOCK:
                _CACHED_MODELS[self.model_cache_key].append(self.model)

        self.model = None
        self.model_cache_key = None

    def _get_wakeword_model_paths(self) -> List[Path]:
        model_paths = self._get_model_paths()
        if not self.detect_names:
            # All models
            return model_paths

        detect_model_paths: List[Path] = []
        for model_name in self.detect_names:
            norm_model_name = _normalize_key(model_name)
            for maybe_model_path in model_paths:
                if norm_model_name == _normalize_key(maybe_model_path.stem):
                    # Exact match
                    detect_model_paths.append(maybe_model_path)
                    break

                if match := _WAKE_WORD_WITH_VERSION.match(maybe_model_path.stem):
                    # Exclude version
                    if norm_model_name == _normalize_key(match.group(1)):
                        detect_model_paths.append(maybe_model_path)
                        break

        return detect_model_paths

    def _get_model_paths(self) -> List[Path]:
        model_paths: List[Path] = [
            p
            for p in self.settings.builtin_models_dir.glob("*.tflite")
            if _WAKE_WORD_WITH_VERSION.match(p.stem)
        ]

        for custom_model_dir in self.settings.custom_model_dirs:
            model_paths.extend(custom_model_dir.glob("*.tflite"))

        return model_paths

    def _get_info(self) -> Info:
        return Info(
            wake=[
                WakeProgram(
                    name="openwakeword",
                    description="An open-source audio wake word (or phrase) detection framework with a focus on performance and simplicity.",
                    attribution=Attribution(
                        name="dscripka", url="https://github.com/dscripka/openWakeWord"
                    ),
                    installed=True,
                    version=__version__,
                    models=[
                        WakeModel(
                            name=model_path.stem,
                            # hey_jarvis_v0.1 => hey jarvis
                            description=_get_description(model_path.stem),
                            phrase=_get_description(model_path.stem),
                            attribution=Attribution(
                                name="dscripka",
                                url="https://github.com/dscripka/openWakeWord",
                            ),
                            installed=True,
                            languages=[],
                            version=_get_version(model_path.stem),
                        )
                        for model_path in self._get_model_paths()
                    ],
                )
            ],
        )


# -----------------------------------------------------------------------------


def _normalize_key(model_key: str) -> str:
    """Normalize model key for comparison."""
    return model_key.lower().replace("_", " ").strip()


def _get_description(file_name: str) -> str:
    """Get human-readable description of a wake word from model name."""
    if match := _WAKE_WORD_WITH_VERSION.match(file_name):
        # Remove version
        file_name = match.group(1)

    return file_name.replace("_", " ")


def _get_version(file_name: str) -> Optional[str]:
    """Get version of a wake word from model name."""
    if match := _WAKE_WORD_WITH_VERSION.match(file_name):
        # Extract version
        return match.group(2)

    return None<|MERGE_RESOLUTION|>--- conflicted
+++ resolved
@@ -1,10 +1,4 @@
 """Event handler for clients of the server."""
-<<<<<<< HEAD
-=======
-
-import argparse
-import asyncio
->>>>>>> 319fc67d
 import logging
 import re
 import time
@@ -173,15 +167,8 @@
                     "Audio stopped without detection from client: %s", self.client_id
                 )
 
-<<<<<<< HEAD
             self._close_audio_writer()
             self._return_model_to_cache()
-=======
-            if self.audio_writer is not None:
-                _LOGGER.debug("Closing audio writer")
-                self.audio_writer.close()
-                self.audio_writer = None
->>>>>>> 319fc67d
         else:
             _LOGGER.debug("Unexpected event: type=%s, data=%s", event.type, event.data)
 
